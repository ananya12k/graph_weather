--- conflicted
+++ resolved
@@ -341,10 +341,6 @@
     checkpoint_callback = ModelCheckpoint(dirpath="./", save_top_k=2, monitor="loss")
     dset = GraphDataModule(batch_size=batch)
     model = LitGraphForecaster(lat_lons=lat_lons, num_blocks=num_blocks, hidden_dim=hidden)
-<<<<<<< HEAD
-    trainer = pl.Trainer(accelerator="gpu" if gpus > 0 else "cpu", devices=gpus, max_epochs=100, precision=16, callbacks=[checkpoint_callback])
-                         #strategy="deepspeed_stage_2_offload")
-=======
     trainer = pl.Trainer(
         accelerator="gpu",
         devices=gpus,
@@ -353,7 +349,6 @@
         callbacks=[checkpoint_callback],
     )
     # strategy="deepspeed_stage_2_offload")
->>>>>>> 0de4a92c
     trainer.fit(model, dset)
 
 
